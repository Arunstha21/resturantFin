--- conflicted
+++ resolved
@@ -97,10 +97,7 @@
 export interface DueAccountSummary {
   _id: string
   customerName: string
-<<<<<<< HEAD
-=======
   customerPhone?: string
->>>>>>> 77af9f12
   totalDueAmount: number
   pendingOrdersCount: number
   lastOrderDate: Date | string
