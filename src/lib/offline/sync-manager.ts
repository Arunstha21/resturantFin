--- conflicted
+++ resolved
@@ -453,10 +453,10 @@
           break
 
         case "dueAccount":
-<<<<<<< HEAD
           result = await this.syncDueAccountOperation(op, cleanData, isTemporaryId)
           break
-=======
+
+        case "dueAccount":
           switch (op) {
             case "create":
               if (isTemporaryId) {
@@ -490,13 +490,6 @@
               throw new Error(`Unknown operation: ${op}`)
           }
           break
-
-        case "user":
-          // For users, we'll still use fetch since we don't have server actions for them yet
-          let endpoint = "/api/users"
-          let method = ""
-          let body = ""
->>>>>>> 77af9f12
 
         case "dueAccount":
           switch (op) {
